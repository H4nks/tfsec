package main

import (
	"fmt"
	"os"
	"path/filepath"
	"strings"

	"github.com/liamg/tfsec/internal/app/tfsec/formatters"

	"github.com/liamg/tml"

	_ "github.com/liamg/tfsec/internal/app/tfsec/checks"
	"github.com/liamg/tfsec/internal/app/tfsec/parser"
	"github.com/liamg/tfsec/internal/app/tfsec/scanner"
	"github.com/liamg/tfsec/version"
	"github.com/spf13/cobra"
)

var showVersion = false
var disableColours = false
var format string
<<<<<<< HEAD
var softFail = false
=======
var excludedChecks string
>>>>>>> 97b25823

func init() {
	rootCmd.Flags().BoolVar(&disableColours, "no-colour", disableColours, "Disable coloured output")
	rootCmd.Flags().BoolVar(&disableColours, "no-color", disableColours, "Disable colored output (American style!)")
	rootCmd.Flags().BoolVarP(&showVersion, "version", "v", showVersion, "Show version information and exit")
<<<<<<< HEAD
	rootCmd.Flags().StringVarP(&format, "format", "f", format, "Select output format: default, json, csv, checkstyle")
	rootCmd.Flags().BoolVarP(&softFail, "soft-fail", "s", softFail, "'Runs checks but suppresses error code")
=======
	rootCmd.Flags().StringVarP(&format, "format", "f", format, "Select output format: default, json, csv, checkstyle, junit")
	rootCmd.Flags().StringVarP(&excludedChecks, "exclude", "e", excludedChecks, "Provide checks via , without space to exclude from run.")
>>>>>>> 97b25823
}

func main() {
	if err := rootCmd.Execute(); err != nil {
		fmt.Println(err)
		os.Exit(1)
	}
}

var rootCmd = &cobra.Command{
	Use:   "tfsec [directory]",
	Short: "tfsec is a terraform security scanner",
	Long:  `tfsec is a simple tool to detect potential security vulnerabilities in your terraformed infrastructure.`,
	PersistentPreRun: func(cmd *cobra.Command, args []string) {

		if disableColours {
			tml.DisableFormatting()
		}

		if showVersion {
			fmt.Println(version.Version)
			os.Exit(0)
		}
	},
	Run: func(cmd *cobra.Command, args []string) {

		var dir string
		var err error
		var excludedChecksList []string

		if len(args) == 1 {
			dir, err = filepath.Abs(args[0])
		} else {
			dir, err = os.Getwd()
		}
		if err != nil {
			fmt.Println(err)
			os.Exit(1)
		}

		if len(excludedChecks) > 0 {
			excludedChecksList = strings.Split(excludedChecks, ",")
		}

		formatter, err := getFormatter()
		if err != nil {
			fmt.Println(err)
			os.Exit(1)
		}

		blocks, err := parser.New().ParseDirectory(dir)
		if err != nil {
			fmt.Println(err)
			os.Exit(1)
		}

		results := scanner.New().Scan(blocks, excludedChecksList)
		if err := formatter(results); err != nil {
			fmt.Println(err)
			os.Exit(1)
		}

		if len(results) == 0 || softFail {
			os.Exit(0)
		}

		os.Exit(1)
	},
}

func getFormatter() (func([]scanner.Result) error, error) {
	switch format {
	case "", "default":
		return formatters.FormatDefault, nil
	case "json":
		return formatters.FormatJSON, nil
	case "csv":
		return formatters.FormatCSV, nil
	case "checkstyle":
		return formatters.FormatCheckStyle, nil
	case "junit":
		return formatters.FormatJUnit, nil
	default:
		return nil, fmt.Errorf("invalid format specified: '%s'", format)
	}
}<|MERGE_RESOLUTION|>--- conflicted
+++ resolved
@@ -20,23 +20,16 @@
 var showVersion = false
 var disableColours = false
 var format string
-<<<<<<< HEAD
 var softFail = false
-=======
 var excludedChecks string
->>>>>>> 97b25823
 
 func init() {
 	rootCmd.Flags().BoolVar(&disableColours, "no-colour", disableColours, "Disable coloured output")
 	rootCmd.Flags().BoolVar(&disableColours, "no-color", disableColours, "Disable colored output (American style!)")
 	rootCmd.Flags().BoolVarP(&showVersion, "version", "v", showVersion, "Show version information and exit")
-<<<<<<< HEAD
-	rootCmd.Flags().StringVarP(&format, "format", "f", format, "Select output format: default, json, csv, checkstyle")
-	rootCmd.Flags().BoolVarP(&softFail, "soft-fail", "s", softFail, "'Runs checks but suppresses error code")
-=======
 	rootCmd.Flags().StringVarP(&format, "format", "f", format, "Select output format: default, json, csv, checkstyle, junit")
 	rootCmd.Flags().StringVarP(&excludedChecks, "exclude", "e", excludedChecks, "Provide checks via , without space to exclude from run.")
->>>>>>> 97b25823
+  rootCmd.Flags().BoolVarP(&softFail, "soft-fail", "s", softFail, "'Runs checks but suppresses error code")
 }
 
 func main() {
